--- conflicted
+++ resolved
@@ -2819,16 +2819,11 @@
 
 def get_valid_args(func):
     valid_args = func.func_code.co_varnames[:func.func_code.co_argcount]
-<<<<<<< HEAD
     # number of keyword arguments
     kwargs_length = len(func.func_defaults) if func.func_defaults else 0
     # because kwargs are last
     valid_kwargs = valid_args[-kwargs_length:] if kwargs_length else []
     return valid_kwargs
-=======
-    kwargs_length = len(func.func_defaults) if func.func_defaults else 0 # number of keyword arguments
-    valid_kwargs = valid_args[-kwargs_length:] if kwargs_length else []  # because kwargs are last
-    return valid_kwargs
 
 
 def public(f):
@@ -2842,5 +2837,4 @@
     _all = sys.modules[f.__module__].__dict__.setdefault('__all__', [])
     if f.__name__ not in _all:  # Prevent duplicates if run from an IDE.
         _all.append(f.__name__)
-    return f
->>>>>>> 2366c8ae
+    return f