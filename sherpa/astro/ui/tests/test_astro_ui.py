--- conflicted
+++ resolved
@@ -59,16 +59,10 @@
         self.func = lambda x: x
         ui.dataspace1d(1, 1000, dstype=ui.Data1D)
 
-<<<<<<< HEAD
-=======
     def tearDown(self):
         if hasattr(self, '_old_logger_level'):
             logger.setLevel(self._old_logger_level)
 
-    @unittest.skipIf(not has_fits_support(),
-                     'need pycrates, pyfits or astropy.io.fits')
-    @unittest.skipIf(test_data_missing(), "required test data missing")
->>>>>>> 5ba2a7ac
     def test_ascii(self):
         ui.load_ascii(1, self.ascii)
         ui.load_ascii(1, self.ascii, 2)
