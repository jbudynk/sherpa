--- conflicted
+++ resolved
@@ -52,14 +52,10 @@
 
         ui.dataspace1d(1,1000,dstype=ui.Data1D)
 
-<<<<<<< HEAD
-=======
     def tearDown(self):
         if hasattr(self, '_old_logger_level'):
             logger.setLevel(self._old_logger_level)
 
-    @unittest.skipIf(test_data_missing(), "required test data missing")
->>>>>>> 5ba2a7ac
     def test_ascii(self):
         ui.load_data(1, self.ascii)
         ui.load_data(1, self.ascii, 2)
